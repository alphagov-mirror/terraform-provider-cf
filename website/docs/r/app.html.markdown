---
layout: "cloudfoundry"
page_title: "Cloud Foundry: cloudfoundry_app"
sidebar_current: "docs-cf-resource-app"
description: |-
  Provides a Cloud Foundry Application resource.
---

# cf\_app

Provides a Cloud Foundry [application](https://docs.cloudfoundry.org/devguide/deploy-apps/deploy-app.html) resource.

## Example Usage

The following example creates an application.

```
resource "cloudfoundry_app" "spring-music" {
    name = "spring-music"
    url = "file:///Work/cloudfoundry/apps/spring-music/build/libs/spring-music.war"
}
```

## Argument Reference

The following arguments are supported:

* `name` - (Required) The name of the application.
* `space` - (Required) The GUID of the associated Cloud Foundry space.
* `instances` - (Optional, Number) The number of app instances that you want to start. Defaults to 1.
* `memory` - (Optional, Number) The memory limit for each application instance in megabytes. If not provided, value is computed and retreived from Cloud Foundry.
* `disk_quota` - (Optional, Number) The disk space to be allocated for each application instance in megabytes. If not provided, default disk quota is retrieved from Cloud Foundry and assigned.
* `stack` - (Optional) The GUID of the stack the application will be deployed to. Use the [`cloudfoundry_stack`](/docs/providers/cf/d/stack.html) data resource to lookup the stack GUID to override Cloud Foundry default.
* `buildpack` - (Optional, String) The buildpack used to stage the application. There are multiple options to choose from:
   * a Git URL (e.g. https://github.com/cloudfoundry/java-buildpack.git) or a Git URL with a branch or tag (e.g. https://github.com/cloudfoundry/java-buildpack.git#v3.3.0 for v3.3.0 tag) 
   * an installed admin buildpack name (e.g. my-buildpack)
   * an empty blank string to use built-in buildpacks (i.e. autodetection)
* `command` - (Optional, String) A custom start command for the application. This overrides the start command provided by the buildpack.
* `enable_ssh` - (Optional, Boolean) Whether to enable or disable SSH access to the container. Default is `true` unless disabled globally.
* `timeout` - (Optional, Number) Max wait time for app instance startup, in seconds
* `stopped` - (Optional, Boolean) Defines the desired application state. Set to `false` to have the application remain in a stopped state. Default is `false`, i.e. application will be started.

### Application Source / Binary

One of the following arguments must be declared to locate application source or archive to be pushed.

* `url` - (Optional, String) The URL for the application binary. A local path may be referenced via "`file://...`".

* `docker_image` - (Optional, String) The URL to the docker image with tag e.g registry.example.com:5000/user/repository/tag or docker image name from the public repo e.g. redis:4.0 
* `docker_credentials` - (Optional) Defines login credentials for private docker repositories 
  - `username` - (Required, String) Username for the private docker repo 
  - `password` - (Required, String) Password for the private docker repo 
 
* `git` - (Optional, String) The git repository where to pull the application source from.

  - `url` - (Required, String) The git URL for the application repository.
  - `branch` - (Optional, String) The branch of from which the repository contents should be retrieved.
  - `tag` - (Optional, String) The version tag of the contents to retrieve.
  - `key` - (Optional, String) The git private key to access a private repo via SSH.
  - `user` - (Optional, String) Git user for accessing a private repo.
  - `password` - (Optional, String) Git password for accessing a private repo.

~> **NOTE:** Arguments "`tag`" and "`branch`" are mutually exclusive. If a git SSH "`key`" is provided and it is protected the "`password`" argument should be used as the key's password.

* `github_release` - (Optional, String) The github release where to download the application archive from.

  - `owner` - (Required, String) The github owner or organization name
  - `repo` - (Required, String) The repository containing the release
  - `user` - (Optional, String) Github user to use to access Github
  - `password` - (Optional, String) Github password/personal token to use to access Github
  - `version` - (Optional, String) The version or tag of the release.
  - `filename` - (Required, String) The name of the published file. The values `zipball` or `tarball` will download the published

* `add_content` - (Optional, Array) adds the given content from a local path to the application directory. You can use this attribute to inject files into the pushed application source.

  - `source` - (Required, String) The source path to copy content from. This can be a directory.
  - `destination` - (Required, String) The destination path to copy content to. This is relative to the application source root.

### Service bindings

* `service_binding` - (Optional, Array) Service instances to bind to the application.

  - `service_instance` - (Required, String) The service instance GUID.
<<<<<<< HEAD
  - `params` - (Optional, Map) A list of key/value parameters used by the service broker to create the binding.
=======
  - `params` - (Optional, Map) A list of key/value parameters used by the service broker to create the binding. Defaults to empty map.
>>>>>>> e171a185

~> **NOTE:** Modifying this argument will cause the application to be restaged.   

### Routing

* `route` - (Optional) Configures how the application will be accessed externally to cloudfoundry. 
  - `default_route` - (Optional, String) The ID of the route where the application will be reachable from once deployed.

### Environment Variables

* `environment` - (Optional, Map) Key/value pairs of custom environment variables to set in your app. Does not include any [system or service variables](http://docs.cloudfoundry.org/devguide/deploy-apps/environment-variable.html#app-system-env). 

~> **NOTE:** Modifying this argument will cause the application to be restaged.

### Health Checks

* `health_check_http_endpoint` -(Optional, String) The endpoint for the http health check type. The default is '/'.
* `health_check_type` - (Optional, String) The health check type which can be one of "`port`", "`process`", "`http`" or "`none`". Default is "`http`".
* `health_check_timeout` - (Optional, Number) The timeout in seconds for the health check.

## Attributes Reference

The following attributes are exported along with any defaults for the inputs attributes.

* `id` - The GUID of the application

## Import

The current App can be imported using the `app` GUID, e.g.

```
$ terraform import cloudfoundry_app.spring-music a-guid
```
<|MERGE_RESOLUTION|>--- conflicted
+++ resolved
@@ -81,11 +81,7 @@
 * `service_binding` - (Optional, Array) Service instances to bind to the application.
 
   - `service_instance` - (Required, String) The service instance GUID.
-<<<<<<< HEAD
-  - `params` - (Optional, Map) A list of key/value parameters used by the service broker to create the binding.
-=======
   - `params` - (Optional, Map) A list of key/value parameters used by the service broker to create the binding. Defaults to empty map.
->>>>>>> e171a185
 
 ~> **NOTE:** Modifying this argument will cause the application to be restaged.   
 
