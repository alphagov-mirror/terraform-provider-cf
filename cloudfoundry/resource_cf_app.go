--- conflicted
+++ resolved
@@ -692,13 +692,8 @@
 			if _, err = validateRoute(newRouteConfig, r, rm); err != nil {
 				return err
 			}
-<<<<<<< HEAD
-			if mappingID, err = updateMapping(oldRouteConfig, newRouteConfig, r, app.ID, rm); err != nil {
+			if mappingID, err = updateAppRouteMappings(oldRouteConfig, newRouteConfig, r, app.ID, rm); err != nil {
 				return err
-=======
-			if mappingID, err = updateAppRouteMappings(oldRouteConfig, newRouteConfig, r, app.ID, rm); err != nil {
-				return
->>>>>>> c23d1ed1
 			}
 			if len(mappingID) > 0 {
 				newRouteConfig[r+"_mapping_id"] = mappingID
