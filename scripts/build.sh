--- conflicted
+++ resolved
@@ -15,19 +15,15 @@
     fi
 }
 
-<<<<<<< HEAD
-if [[ "TRAVIS_BUILD_STAGE_NAME" == "Deploy" ]] ; then
-    make release
-    exit 0
-fi
-=======
 if [ -z "$CF_PASSWORD" ]; then
     echo "Git commit is probably on a fork - only building it"
     make build
     exit 0
 fi
-
->>>>>>> c2fbbc64
+if [[ "TRAVIS_BUILD_STAGE_NAME" == "Deploy" ]] ; then
+    make release
+    exit 0
+fi
 
 if [[ "$TRAVIS_PULL_REQUEST" == "true" ]] ; then
     echo "Git commit is a pull request - building and running the acceptance tests"
